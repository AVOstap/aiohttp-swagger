[tox]
<<<<<<< HEAD
envlist = py35, py36, py37, py38
=======
envlist = py35, py36
>>>>>>> 2548a9ce

[testenv]
deps = -rrequirements-dev.txt
commands = py.test<|MERGE_RESOLUTION|>--- conflicted
+++ resolved
@@ -1,9 +1,5 @@
 [tox]
-<<<<<<< HEAD
 envlist = py35, py36, py37, py38
-=======
-envlist = py35, py36
->>>>>>> 2548a9ce
 
 [testenv]
 deps = -rrequirements-dev.txt
