from collections import defaultdict
from os.path import abspath, dirname, join
from inspect import isclass

import yaml
from aiohttp import web
from aiohttp.hdrs import METH_ANY, METH_ALL
from jinja2 import Environment, BaseLoader

try:
    import ujson as json
except ImportError: # pragma: no cover
    import json


SWAGGER_TEMPLATE = abspath(join(dirname(__file__), "..", "templates"))


def _extract_swagger_docs(end_point_doc, method="get"):
    # Find Swagger start point in doc
    end_point_swagger_start = 0
    for i, doc_line in enumerate(end_point_doc):
        if "---" in doc_line:
            end_point_swagger_start = i + 1
            break

    # Build JSON YAML Obj
    try:
        end_point_swagger_doc = (
            yaml.full_load("\n".join(end_point_doc[end_point_swagger_start:]))
        )
    except yaml.YAMLError:
        end_point_swagger_doc = {
            "description": "⚠ Swagger document could not be loaded "
                           "from docstring ⚠",
            "tags": ["Invalid Swagger"]
        }
    return {method: end_point_swagger_doc}


def _build_doc_from_func_doc(route):

    out = {}
    
    if isclass(route.handler) and issubclass(route.handler, web.View) and route.method == METH_ANY:
        method_names = {
            attr for attr in dir(route.handler)
            if attr.upper() in METH_ALL
        }
        for method_name in method_names:
            method = getattr(route.handler, method_name)
            if method.__doc__ is not None and "---" in method.__doc__:
                end_point_doc = method.__doc__.splitlines()
                out.update(_extract_swagger_docs(end_point_doc, method=method_name))

    else:
        try:
            end_point_doc = route.handler.__doc__.splitlines()
        except AttributeError:
            return {}
        out.update(_extract_swagger_docs(end_point_doc, method=str(route.method).lower()))
    return out


def generate_doc_from_each_end_point(
        app: web.Application,
        *,
        api_base_url: str = "/",
        description: str = "Swagger API definition",
        api_version: str = "1.0.0",
        title: str = "Swagger API",
        contact: str = "",
<<<<<<< HEAD
        definitions: dict = None,
        security_definitions: dict = None):
=======
        template_path: str = None):
>>>>>>> 8e055d16
    # Clean description
    _start_desc = 0
    for i, word in enumerate(description):
        if word != '\n':
            _start_desc = i
            break
    cleaned_description = "    ".join(description[_start_desc:].splitlines())

    def nesteddict2yaml(d, indent=10, result=""):
        for key, value in d.items():
            result += " " * indent + str(key) + ':'
            if isinstance(value, dict):
                result = nesteddict2yaml(value, indent + 2, result + "\n")
            elif isinstance(value, str):
                result += " \"" + str(value) + "\"\n"
            else:
                result += " " + str(value) + "\n"
        return result

    # Load base Swagger template
<<<<<<< HEAD
    jinja2_env = Environment(loader=BaseLoader())
    jinja2_env.filters['nesteddict2yaml'] = nesteddict2yaml

    with open(join(SWAGGER_TEMPLATE, "swagger.yaml"), "r") as f:
=======
    if template_path is None:
        template_path = join(SWAGGER_TEMPLATE, "swagger.yaml")

    with open(template_path, "r") as f:
>>>>>>> 8e055d16
        swagger_base = (
            jinja2_env.from_string(f.read()).render(
                description=cleaned_description,
                version=api_version,
                title=title,
                contact=contact,
                base_path=api_base_url,
                definitions=definitions,
                security_definitions=security_definitions)
        )

    # The Swagger OBJ
    swagger = yaml.full_load(swagger_base)
    swagger["paths"] = defaultdict(dict)

    for route in app.router.routes():

        end_point_doc = None

        # If route has a external link to doc, we use it, not function doc
        if getattr(route.handler, "swagger_file", False):
            try:
                with open(route.handler.swagger_file, "r") as f:
                    end_point_doc = {
                        route.method.lower():
                            yaml.full_load(f.read())
                    }
            except yaml.YAMLError:
                end_point_doc = {
                    route.method.lower(): {
                        "description": "⚠ Swagger document could not be "
                                       "loaded from file ⚠",
                        "tags": ["Invalid Swagger"]
                    }
                }
            except FileNotFoundError:
                end_point_doc = {
                    route.method.lower(): {
                        "description":
                            "⚠ Swagger file not "
                            "found ({}) ⚠".format(route.handler.swagger_file),
                        "tags": ["Invalid Swagger"]
                    }
                }

        # Check if end-point has Swagger doc
        else:
            end_point_doc = _build_doc_from_func_doc(route)

        # there is doc available?
        if end_point_doc:
            url_info = route._resource.get_info()
            if url_info.get("path", None):
                url = url_info.get("path")
            else:
                url = url_info.get("formatter")

            swagger["paths"][url].update(end_point_doc)

    return json.dumps(swagger)


def load_doc_from_yaml_file(doc_path: str):
    with open(doc_path, "r") as f:
        loaded_yaml = yaml.full_load(f.read())
        return json.dumps(loaded_yaml)


__all__ = ("generate_doc_from_each_end_point", "load_doc_from_yaml_file")<|MERGE_RESOLUTION|>--- conflicted
+++ resolved
@@ -70,12 +70,9 @@
         api_version: str = "1.0.0",
         title: str = "Swagger API",
         contact: str = "",
-<<<<<<< HEAD
+        template_path: str = None,
         definitions: dict = None,
         security_definitions: dict = None):
-=======
-        template_path: str = None):
->>>>>>> 8e055d16
     # Clean description
     _start_desc = 0
     for i, word in enumerate(description):
@@ -96,17 +93,13 @@
         return result
 
     # Load base Swagger template
-<<<<<<< HEAD
     jinja2_env = Environment(loader=BaseLoader())
     jinja2_env.filters['nesteddict2yaml'] = nesteddict2yaml
 
-    with open(join(SWAGGER_TEMPLATE, "swagger.yaml"), "r") as f:
-=======
     if template_path is None:
         template_path = join(SWAGGER_TEMPLATE, "swagger.yaml")
 
     with open(template_path, "r") as f:
->>>>>>> 8e055d16
         swagger_base = (
             jinja2_env.from_string(f.read()).render(
                 description=cleaned_description,
