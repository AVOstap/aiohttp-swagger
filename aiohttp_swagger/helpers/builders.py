from collections import defaultdict
from os.path import abspath, dirname, join
from inspect import isclass

import yaml
from aiohttp import web
from aiohttp.hdrs import METH_ANY, METH_ALL
from jinja2 import Environment, BaseLoader

try:
    import ujson as json
except ImportError: # pragma: no cover
    import json


SWAGGER_TEMPLATE = abspath(join(dirname(__file__), "..", "templates"))


def _extract_swagger_docs(end_point_doc, method="get"):
    # Find Swagger start point in doc
    end_point_swagger_start = 0
    for i, doc_line in enumerate(end_point_doc):
        if "---" in doc_line:
            end_point_swagger_start = i + 1
            break

    # Build JSON YAML Obj
    try:
        end_point_swagger_doc = (
<<<<<<< HEAD
            yaml.load("\n".join(end_point_doc[end_point_swagger_start:]), Loader=yaml.FullLoader)
=======
            yaml.full_load("\n".join(end_point_doc[end_point_swagger_start:]))
>>>>>>> 14106510
        )
    except yaml.YAMLError:
        end_point_swagger_doc = {
            "description": "⚠ Swagger document could not be loaded "
                           "from docstring ⚠",
            "tags": ["Invalid Swagger"]
        }
    return {method: end_point_swagger_doc}

def _build_doc_from_func_doc(route):

    out = {}

    if isclass(route.handler) and issubclass(route.handler, web.View) and route.method == METH_ANY:
        method_names = {
            attr for attr in dir(route.handler) \
            if attr.upper() in METH_ALL
        }
        for method_name in method_names:
            method = getattr(route.handler, method_name)
            if method.__doc__ is not None and "---" in method.__doc__:
                end_point_doc = method.__doc__.splitlines()
                out.update(_extract_swagger_docs(end_point_doc, method=method_name))

    else:
        try:
            end_point_doc = route.handler.__doc__.splitlines()
        except AttributeError:
            return {}
        out.update(_extract_swagger_docs(end_point_doc, method=str(route.method).lower()))
    return out

def generate_doc_from_each_end_point(
        app: web.Application,
        *,
        api_base_url: str = "/",
        description: str = "Swagger API definition",
        api_version: str = "1.0.0",
        title: str = "Swagger API",
        contact: str = "",
        definitions: dict = None,
        security_definitions: dict = None):
    # Clean description
    _start_desc = 0
    for i, word in enumerate(description):
        if word != '\n':
            _start_desc = i
            break
    cleaned_description = "    ".join(description[_start_desc:].splitlines())

    def nesteddict2yaml(d, indent=10, result=""):
        for key, value in d.items():
            result += " " * indent + str(key) + ':'
            if isinstance(value, dict):
                result = nesteddict2yaml(value, indent + 2, result + "\n")
            elif isinstance(value, str):
                result += " \"" + str(value) + "\"\n"
            else:
                result += " " + str(value) + "\n"
        return result

    # Load base Swagger template
    jinja2_env = Environment(loader=BaseLoader())
    jinja2_env.filters['nesteddict2yaml'] = nesteddict2yaml

    with open(join(SWAGGER_TEMPLATE, "swagger.yaml"), "r") as f:
        swagger_base = (
            jinja2_env.from_string(f.read()).render(
                description=cleaned_description,
                version=api_version,
                title=title,
                contact=contact,
                base_path=api_base_url,
                definitions=definitions,
                security_definitions=security_definitions)
        )

    # The Swagger OBJ
<<<<<<< HEAD
    swagger = yaml.load(swagger_base, Loader=yaml.FullLoader)
=======
    swagger = yaml.full_load(swagger_base)
>>>>>>> 14106510
    swagger["paths"] = defaultdict(dict)

    for route in app.router.routes():

        end_point_doc = None

        # If route has a external link to doc, we use it, not function doc
        if getattr(route.handler, "swagger_file", False):
            try:
                with open(route.handler.swagger_file, "r") as f:
                    end_point_doc = {
                        route.method.lower():
<<<<<<< HEAD
                            yaml.load(f.read(), Loader=yaml.FullLoader)
=======
                            yaml.full_load(f.read())
>>>>>>> 14106510
                    }
            except yaml.YAMLError:
                end_point_doc = {
                    route.method.lower(): {
                        "description": "⚠ Swagger document could not be "
                                       "loaded from file ⚠",
                        "tags": ["Invalid Swagger"]
                    }
                }
            except FileNotFoundError:
                end_point_doc = {
                    route.method.lower(): {
                        "description":
                            "⚠ Swagger file not "
                            "found ({}) ⚠".format(route.handler.swagger_file),
                        "tags": ["Invalid Swagger"]
                    }
                }

        # Check if end-point has Swagger doc
        else:
            end_point_doc = _build_doc_from_func_doc(route)

        # there is doc available?
        if end_point_doc:
            url_info = route._resource.get_info()
            if url_info.get("path", None):
                url = url_info.get("path")
            else:
                url = url_info.get("formatter")

            swagger["paths"][url].update(end_point_doc)

    return json.dumps(swagger)


def load_doc_from_yaml_file(doc_path: str):
<<<<<<< HEAD
    loaded_yaml = yaml.load(open(doc_path, "r", encoding="utf-8").read(), Loader=yaml.FullLoader)
=======
    loaded_yaml = yaml.full_load(open(doc_path, "r").read())
>>>>>>> 14106510
    return json.dumps(loaded_yaml)


__all__ = ("generate_doc_from_each_end_point", "load_doc_from_yaml_file")<|MERGE_RESOLUTION|>--- conflicted
+++ resolved
@@ -27,11 +27,7 @@
     # Build JSON YAML Obj
     try:
         end_point_swagger_doc = (
-<<<<<<< HEAD
-            yaml.load("\n".join(end_point_doc[end_point_swagger_start:]), Loader=yaml.FullLoader)
-=======
             yaml.full_load("\n".join(end_point_doc[end_point_swagger_start:]))
->>>>>>> 14106510
         )
     except yaml.YAMLError:
         end_point_swagger_doc = {
@@ -110,11 +106,7 @@
         )
 
     # The Swagger OBJ
-<<<<<<< HEAD
-    swagger = yaml.load(swagger_base, Loader=yaml.FullLoader)
-=======
     swagger = yaml.full_load(swagger_base)
->>>>>>> 14106510
     swagger["paths"] = defaultdict(dict)
 
     for route in app.router.routes():
@@ -127,11 +119,7 @@
                 with open(route.handler.swagger_file, "r") as f:
                     end_point_doc = {
                         route.method.lower():
-<<<<<<< HEAD
-                            yaml.load(f.read(), Loader=yaml.FullLoader)
-=======
                             yaml.full_load(f.read())
->>>>>>> 14106510
                     }
             except yaml.YAMLError:
                 end_point_doc = {
@@ -169,11 +157,7 @@
 
 
 def load_doc_from_yaml_file(doc_path: str):
-<<<<<<< HEAD
-    loaded_yaml = yaml.load(open(doc_path, "r", encoding="utf-8").read(), Loader=yaml.FullLoader)
-=======
     loaded_yaml = yaml.full_load(open(doc_path, "r").read())
->>>>>>> 14106510
     return json.dumps(loaded_yaml)
 
 
