--- conflicted
+++ resolved
@@ -159,13 +159,9 @@
 
 
 def load_doc_from_yaml_file(doc_path: str):
-<<<<<<< HEAD
-    loaded_yaml = yaml.full_load(open(doc_path, "r").read())
-=======
-    with open(doc_path, "r", encoding="utf-8") as f:
-        loaded_yaml = yaml.load(f.read(), Loader=yaml.FullLoader)
->>>>>>> 0264285b
-    return json.dumps(loaded_yaml)
+    with open(doc_path, "r") as f:
+        loaded_yaml = yaml.full_load(f.read())
+        return json.dumps(loaded_yaml)
 
 
 __all__ = ("generate_doc_from_each_end_point", "load_doc_from_yaml_file")