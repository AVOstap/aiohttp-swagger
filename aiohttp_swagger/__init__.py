--- conflicted
+++ resolved
@@ -96,18 +96,11 @@
     with open(join(STATIC_PATH, "index.html"), "r") as f:
         app["SWAGGER_TEMPLATE_CONTENT"] = (
             f.read()
-<<<<<<< HEAD
             .replace("##SWAGGER_CONFIG##", '{}{}'.
                      format(api_base_url.rstrip('/'), _swagger_def_url))
             .replace("##STATIC_PATH##", '{}{}'.
                      format(api_base_url.rstrip('/'), statics_path))
-=======
-            .replace("##SWAGGER_CONFIG##", '/{}{}'.
-                     format(api_base_url.lstrip('/'), _swagger_def_url))
-            .replace("##STATIC_PATH##", '/{}{}'.
-                     format(api_base_url.lstrip('/'), statics_path))
             .replace("##SWAGGER_VALIDATOR_URL##", swagger_validator_url)
->>>>>>> 5a4d109e
         )
 
 
