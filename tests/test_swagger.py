import json
from os.path import (
    join,
    dirname,
    abspath,
)

from aiohttp import web
from aiohttp_swagger import *


<<<<<<< HEAD
async def ping(request):
=======
@asyncio.coroutine
def ping(_):
>>>>>>> 2548a9ce
    """
    ---
    description: This end-point allow to test that service is up.
    tags:
    - Health check
    produces:
    - text/plain
    responses:
        "200":
            description: successful operation. Return "pong" text
        "405":
            description: invalid HTTP Method
    """
    return web.Response(text="pong")


<<<<<<< HEAD
async def undoc_ping(request):
    return web.Response(text="pong")


async def users_with_data_def(request):
    """
    ---
    description: This endpoint returns user which is defined though data definition during initialization.
    tags:
    - Users
    produces:
    - application/json
    responses:
        "200":
            description: Successful operation, returns User object nested permisiion list
            schema:
              $ref: '#/definitions/User'
    """
=======
@asyncio.coroutine
def undoc_ping(_):
>>>>>>> 2548a9ce
    return web.Response(text="pong")


class ClassView(web.View):
    def _irrelevant_method(self):
        pass

    async def get(self):
        """
        ---
        description: Get resources
        tags:
        - Class View
        produces:
        - text/plain
        responses:
            "200":
                description: successful operation.
            "405":
                description: invalid HTTP Method
        """
        return web.Response(text="OK")

    async def post(self):
        """
        ---
        description: Post resources
        tags:
        - Class View
        produces:
        - text/plain
        responses:
            "200":
                description: successful operation.
            "405":
                description: invalid HTTP Method
        """
        return web.Response(text="OK")

    async def patch(self):
        """
        This method is undocumented in the swagger sense.
        """
        return web.Response(text="OK")


class ClassViewWithSwaggerDoc(web.View):

    def _irrelevant_method(self):
        pass

    @asyncio.coroutine
    def get(self):
        """
        ---
        description: Get resources
        tags:
        - Class View
        produces:
        - application/json
        consumes:
        - application/json
        parameters:
        - in: body
          name: body
          description: Created user object
          required: false
          schema:
            type: object
            properties:
              id:
                type: integer
                format: int64
              username:
                type:
                  - "string"
                  - "null"
        responses:
            "200":
                description: successful operation.
            "405":
                description: invalid HTTP Method
        """
        return web.Response(text="OK")


@swagger_path(abspath(join(dirname(__file__))) + '/data/partial_swagger.yaml')
<<<<<<< HEAD
async def ping_partial(request):
=======
@asyncio.coroutine
def ping_partial(_):
>>>>>>> 2548a9ce
    return web.Response(text="pong")


async def test_ping(test_client, loop):
    app = web.Application(loop=loop)
    app.router.add_route('GET', "/ping", ping)
    client = await test_client(app)
    resp = await client.get('/ping')
    assert resp.status == 200
    text = await resp.text()
    assert 'pong' in text


<<<<<<< HEAD
async def test_swagger_ui(test_client, loop):

    TESTS_PATH = abspath(join(dirname(__file__)))

    app = web.Application(loop=loop)
    setup_swagger(app,
                  swagger_from_file=TESTS_PATH + "/data/example_swagger.yaml")

    client = await test_client(app)
    resp1 = await client.get('/api/doc')
    assert resp1.status == 200
    retrieved = await resp1.text()
    loaded = open(join(TESTS_PATH, "..", "aiohttp_swagger/swagger_ui/index.html")).read()
    loaded = loaded.replace("##STATIC_PATH##", "/api/doc/swagger_static")
    loaded = loaded.replace("##SWAGGER_CONFIG##", "/api/doc/swagger.json")
    loaded = loaded.replace("##SWAGGER_VALIDATOR_URL##", '')
    assert retrieved == loaded


async def test_swagger_ui3(test_client, loop):
    TESTS_PATH = abspath(join(dirname(__file__)))

    app = web.Application(loop=loop)
    setup_swagger(app,
                  swagger_from_file=TESTS_PATH + "/data/example_swagger.yaml",
                  ui_version=3
                  )

    client = await test_client(app)
    resp1 = await client.get('/api/doc')
    assert resp1.status == 200
    retrieved = await resp1.text()
    loaded = open(join(TESTS_PATH, "..", "aiohttp_swagger/swagger_ui3/index.html")).read()
    loaded = loaded.replace("##STATIC_PATH##", "/api/doc/swagger_static")
    loaded = loaded.replace("##SWAGGER_CONFIG##", "/api/doc/swagger.json")
    loaded = loaded.replace("##SWAGGER_VALIDATOR_URL##", '')
    assert retrieved == loaded


async def test_swagger_file_url(test_client, loop):
    TESTS_PATH = abspath(join(dirname(__file__)))

=======
@asyncio.coroutine
def test_swagger_file_url(test_client, loop, swagger_file):
>>>>>>> 2548a9ce
    app = web.Application(loop=loop)
    setup_swagger(app, swagger_from_file=swagger_file)

    client = await test_client(app)
    resp1 = await client.get('/api/doc/swagger.json')
    assert resp1.status == 200
    result = await resp1.json()
    assert '/example1' in result['paths']
    assert '/example2' in result['paths']
    assert 'API Title' in result['info']['title']


async def test_partial_swagger_file(test_client, loop):
    app = web.Application(loop=loop)
    app.router.add_route('GET', "/ping-partial", ping_partial)
    setup_swagger(app)

    client = await test_client(app)
    resp1 = await client.get('/api/doc/swagger.json')
    assert resp1.status == 200
    result = await resp1.json()
    assert '/ping-partial' in result['paths']


async def test_custom_swagger(test_client, loop):
    app = web.Application(loop=loop)
    app.router.add_route('GET', "/ping", ping)
    description = "Test Custom Swagger"
    setup_swagger(app,
                  swagger_url="/api/v1/doc",
                  description=description,
                  title="Test Custom Title",
                  api_version="1.0.0",
                  contact="my.custom.contact@example.com")

    client = await test_client(app)
    resp1 = await client.get('/api/v1/doc/swagger.json')
    assert resp1.status == 200
    result = await resp1.json()
    assert '/ping' in result['paths']
    assert 'Test Custom Title' in result['info']['title']


async def test_swagger_home_decorator(test_client, loop):
    app = web.Application(loop=loop)
    app.router.add_route('GET', "/ping", ping)
    description = "Test Custom Swagger"
    setup_swagger(app,
                  swagger_url="/api/v1/doc",
                  description=description,
                  title="Test Custom Title",
                  api_version="1.0.0",
                  contact="my.custom.contact@example.com",
                  swagger_home_decor=lambda x: x)

    client = await test_client(app)
    resp1 = await client.get('/api/v1/doc/swagger.json')
    assert resp1.status == 200
    result = await resp1.json()
    assert '/ping' in result['paths']
    assert 'Test Custom Title' in result['info']['title']


async def test_swagger_def_decorator(test_client, loop):
    app = web.Application(loop=loop)
    app.router.add_route('GET', "/ping", ping)
    description = "Test Custom Swagger"
    setup_swagger(app,
                  swagger_url="/api/v1/doc",
                  description=description,
                  title="Test Custom Title",
                  api_version="1.0.0",
                  contact="my.custom.contact@example.com",
                  swagger_def_decor=lambda x: x)

    client = await test_client(app)
    resp1 = await client.get('/api/v1/doc/swagger.json')
    assert resp1.status == 200
    result = await resp1.json()
    assert '/ping' in result['paths']
    assert 'Test Custom Title' in result['info']['title']


<<<<<<< HEAD
@pytest.fixture
def swagger_info():
    filename = abspath(join(dirname(__file__))) + "/data/example_swagger.yaml"
    return yaml.full_load(open(filename).read())


async def test_swagger_info(test_client, loop, swagger_info):
=======
@asyncio.coroutine
def test_swagger_info(test_client, loop, swagger_info):
>>>>>>> 2548a9ce
    app = web.Application(loop=loop)
    app.router.add_route('GET', "/ping", ping)
    setup_swagger(app,
                  swagger_url="/api/v1/doc",
                  swagger_info=swagger_info)

    client = await test_client(app)
    resp1 = await client.get('/api/v1/doc/swagger.json')
    assert resp1.status == 200
    result = await resp1.json()
    assert '/example1' in result['paths']
    assert '/example2' in result['paths']
    assert 'API Title' in result['info']['title']


async def test_undocumented_fn(test_client, loop):
    app = web.Application(loop=loop)
    app.router.add_route('GET', "/undoc_ping", undoc_ping)
    setup_swagger(app)
    client = await test_client(app)
    resp = await client.get('/undoc_ping')
    assert resp.status == 200
    swagger_resp1 = await client.get('/api/doc/swagger.json')
    assert swagger_resp1.status == 200
    result = await swagger_resp1.json()
    assert not result['paths']


<<<<<<< HEAD
async def test_wrong_method(test_client, loop):
    app = web.Application(loop=loop)
    app.router.add_route('POST', "/post_ping", ping)
    setup_swagger(app)
    client = await test_client(app)
    # GET
    swagger_resp1 = await client.get('/api/doc/swagger.json')
    assert swagger_resp1.status == 200
    result = await swagger_resp1.json()
    assert "/post_ping" in result['paths']
    assert "post" in result['paths']["/post_ping"]
    resp = await client.get('/post_ping')
    assert resp.status == 405


async def test_class_view(test_client, loop):
=======
@asyncio.coroutine
def test_class_view(test_client, loop):
>>>>>>> 2548a9ce
    app = web.Application(loop=loop)
    app.router.add_route('*', "/class_view", ClassView)
    setup_swagger(app)

    client = await test_client(app)
    # GET
    resp = await client.get('/class_view')
    assert resp.status == 200
    text = await resp.text()
    assert 'OK' in text
    swagger_resp1 = await client.get('/api/doc/swagger.json')
    assert swagger_resp1.status == 200
    result = await swagger_resp1.json()
    assert "/class_view" in result['paths']
    assert "get" in result['paths']["/class_view"]
    assert "post" in result['paths']["/class_view"]

    # POST
    resp = await client.post('/class_view')
    assert resp.status == 200
    text = await resp.text()
    assert 'OK' in text
    result = await swagger_resp1.json()
    assert "/class_view" in result['paths']
    assert "get" in result['paths']["/class_view"]
    assert "post" in result['paths']["/class_view"]

    # Undocumented PATCH
    resp = await client.patch('/class_view')
    assert resp.status == 200
    text = await resp.text()
    assert 'OK' in text
    result = await swagger_resp1.json()
    assert "/class_view" in result['paths']
    assert "patch" not in result['paths']["/class_view"]


async def test_data_defs(test_client, loop):
    TESTS_PATH = abspath(join(dirname(__file__)))
    file = open(TESTS_PATH + "/data/example_data_definitions.json")
    app = web.Application(loop=loop)
    app.router.add_route('GET', "/users", users_with_data_def)
    setup_swagger(app, definitions=json.loads(file.read()))
    file.close()

    client = await test_client(app)
    swagger_resp1 = await client.get('/api/doc/swagger.json')
    assert swagger_resp1.status == 200
    result = await swagger_resp1.json()
    assert 'User' in result['definitions']
    assert 'Permission' in result['definitions']
    assert result['definitions']['User']['properties']['permissions']['items']['$ref'] is not None


async def test_sub_app(test_client, loop):
    sub_app = web.Application(loop=loop)
    sub_app.router.add_route('*', "/class_view", ClassView)
    setup_swagger(sub_app, api_base_url='/sub_app')
    app = web.Application(loop=loop)
    app.add_subapp(prefix='/sub_app', subapp=sub_app)

    client = await test_client(app)
    # GET
    resp = await client.get('/sub_app/class_view')
    assert resp.status == 200
    text = await resp.text()
    assert 'OK' in text
    swagger_resp1 = await client.get('/sub_app/api/doc/swagger.json')
    assert swagger_resp1.status == 200
    result = await swagger_resp1.json()
    assert "/class_view" in result['paths']
    assert "get" in result['paths']["/class_view"]
    assert "post" in result['paths']["/class_view"]


@asyncio.coroutine
def test_class_merge_swagger_view(test_client, loop, swagger_file):
    app = web.Application(loop=loop)
    app.router.add_route('*', "/example2", ClassViewWithSwaggerDoc)
    setup_swagger(
        app,
        swagger_merge_with_file=True,
        swagger_from_file=swagger_file,
    )
    client = yield from test_client(app)
    resp = yield from client.get('/example2')
    assert resp.status == 200
    text = yield from resp.text()
    assert 'OK' in text
    swagger_resp1 = yield from client.get('/api/doc/swagger.json')
    assert swagger_resp1.status == 200
    text = yield from swagger_resp1.text()
    result = json.loads(text)
    assert "/example2" in result['paths']
    assert "get" in result['paths']["/example2"]
    assert result['paths']["/example2"]["get"]["parameters"][0]["schema"][
        "properties"]["id"]["type"] == "integer"


@asyncio.coroutine
def test_class_no_merge_swagger_view(test_client, loop, swagger_file):
    app = web.Application(loop=loop)
    app.router.add_route('*', "/example2", ClassViewWithSwaggerDoc)
    setup_swagger(
        app,
        swagger_merge_with_file=False,
        swagger_from_file=swagger_file,
    )
    client = yield from test_client(app)
    resp = yield from client.get('/example2')
    assert resp.status == 200
    text = yield from resp.text()
    assert 'OK' in text
    swagger_resp1 = yield from client.get('/api/doc/swagger.json')
    assert swagger_resp1.status == 200
    text = yield from swagger_resp1.text()
    result = json.loads(text)
    assert "/example2" in result['paths']
    assert "get" in result['paths']["/example2"]
    assert "schema" not in result['paths']["/example2"]["get"]["parameters"][0]<|MERGE_RESOLUTION|>--- conflicted
+++ resolved
@@ -7,14 +7,11 @@
 
 from aiohttp import web
 from aiohttp_swagger import *
-
-
-<<<<<<< HEAD
+import pytest
+import yaml
+
+
 async def ping(request):
-=======
-@asyncio.coroutine
-def ping(_):
->>>>>>> 2548a9ce
     """
     ---
     description: This end-point allow to test that service is up.
@@ -31,7 +28,6 @@
     return web.Response(text="pong")
 
 
-<<<<<<< HEAD
 async def undoc_ping(request):
     return web.Response(text="pong")
 
@@ -50,10 +46,6 @@
             schema:
               $ref: '#/definitions/User'
     """
-=======
-@asyncio.coroutine
-def undoc_ping(_):
->>>>>>> 2548a9ce
     return web.Response(text="pong")
 
 
@@ -105,8 +97,7 @@
     def _irrelevant_method(self):
         pass
 
-    @asyncio.coroutine
-    def get(self):
+    async def get(self):
         """
         ---
         description: Get resources
@@ -141,12 +132,7 @@
 
 
 @swagger_path(abspath(join(dirname(__file__))) + '/data/partial_swagger.yaml')
-<<<<<<< HEAD
 async def ping_partial(request):
-=======
-@asyncio.coroutine
-def ping_partial(_):
->>>>>>> 2548a9ce
     return web.Response(text="pong")
 
 
@@ -160,7 +146,6 @@
     assert 'pong' in text
 
 
-<<<<<<< HEAD
 async def test_swagger_ui(test_client, loop):
 
     TESTS_PATH = abspath(join(dirname(__file__)))
@@ -202,14 +187,8 @@
 
 async def test_swagger_file_url(test_client, loop):
     TESTS_PATH = abspath(join(dirname(__file__)))
-
-=======
-@asyncio.coroutine
-def test_swagger_file_url(test_client, loop, swagger_file):
->>>>>>> 2548a9ce
     app = web.Application(loop=loop)
     setup_swagger(app, swagger_from_file=swagger_file)
-
     client = await test_client(app)
     resp1 = await client.get('/api/doc/swagger.json')
     assert resp1.status == 200
@@ -290,7 +269,6 @@
     assert 'Test Custom Title' in result['info']['title']
 
 
-<<<<<<< HEAD
 @pytest.fixture
 def swagger_info():
     filename = abspath(join(dirname(__file__))) + "/data/example_swagger.yaml"
@@ -298,10 +276,6 @@
 
 
 async def test_swagger_info(test_client, loop, swagger_info):
-=======
-@asyncio.coroutine
-def test_swagger_info(test_client, loop, swagger_info):
->>>>>>> 2548a9ce
     app = web.Application(loop=loop)
     app.router.add_route('GET', "/ping", ping)
     setup_swagger(app,
@@ -330,7 +304,6 @@
     assert not result['paths']
 
 
-<<<<<<< HEAD
 async def test_wrong_method(test_client, loop):
     app = web.Application(loop=loop)
     app.router.add_route('POST', "/post_ping", ping)
@@ -347,10 +320,6 @@
 
 
 async def test_class_view(test_client, loop):
-=======
-@asyncio.coroutine
-def test_class_view(test_client, loop):
->>>>>>> 2548a9ce
     app = web.Application(loop=loop)
     app.router.add_route('*', "/class_view", ClassView)
     setup_swagger(app)
@@ -426,8 +395,7 @@
     assert "post" in result['paths']["/class_view"]
 
 
-@asyncio.coroutine
-def test_class_merge_swagger_view(test_client, loop, swagger_file):
+async def test_class_merge_swagger_view(test_client, loop, swagger_file):
     app = web.Application(loop=loop)
     app.router.add_route('*', "/example2", ClassViewWithSwaggerDoc)
     setup_swagger(
@@ -435,14 +403,14 @@
         swagger_merge_with_file=True,
         swagger_from_file=swagger_file,
     )
-    client = yield from test_client(app)
-    resp = yield from client.get('/example2')
-    assert resp.status == 200
-    text = yield from resp.text()
-    assert 'OK' in text
-    swagger_resp1 = yield from client.get('/api/doc/swagger.json')
-    assert swagger_resp1.status == 200
-    text = yield from swagger_resp1.text()
+    client = await test_client(app)
+    resp = await client.get('/example2')
+    assert resp.status == 200
+    text = await resp.text()
+    assert 'OK' in text
+    swagger_resp1 = await client.get('/api/doc/swagger.json')
+    assert swagger_resp1.status == 200
+    text = await swagger_resp1.text()
     result = json.loads(text)
     assert "/example2" in result['paths']
     assert "get" in result['paths']["/example2"]
@@ -450,8 +418,7 @@
         "properties"]["id"]["type"] == "integer"
 
 
-@asyncio.coroutine
-def test_class_no_merge_swagger_view(test_client, loop, swagger_file):
+async def test_class_no_merge_swagger_view(test_client, loop, swagger_file):
     app = web.Application(loop=loop)
     app.router.add_route('*', "/example2", ClassViewWithSwaggerDoc)
     setup_swagger(
@@ -459,14 +426,14 @@
         swagger_merge_with_file=False,
         swagger_from_file=swagger_file,
     )
-    client = yield from test_client(app)
-    resp = yield from client.get('/example2')
-    assert resp.status == 200
-    text = yield from resp.text()
-    assert 'OK' in text
-    swagger_resp1 = yield from client.get('/api/doc/swagger.json')
-    assert swagger_resp1.status == 200
-    text = yield from swagger_resp1.text()
+    client = await test_client(app)
+    resp = await client.get('/example2')
+    assert resp.status == 200
+    text = await resp.text()
+    assert 'OK' in text
+    swagger_resp1 = await client.get('/api/doc/swagger.json')
+    assert swagger_resp1.status == 200
+    text = await swagger_resp1.text()
     result = json.loads(text)
     assert "/example2" in result['paths']
     assert "get" in result['paths']["/example2"]
